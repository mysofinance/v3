--- conflicted
+++ resolved
@@ -57,13 +57,8 @@
         OutOfRangeSpotPrice,
         OptionAlreadyMinted,
         PremiumTooLow,
-<<<<<<< HEAD
         NotAnAuction,
         InsufficientFunding
-=======
-        InsufficientFunding,
-        InvalidProtocolFees
->>>>>>> 74b23ebb
     }
 
     struct BidPreview {
