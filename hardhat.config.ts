--- conflicted
+++ resolved
@@ -1,11 +1,9 @@
 import { HardhatUserConfig } from "hardhat/config";
 import "@nomicfoundation/hardhat-toolbox";
-<<<<<<< HEAD
 import 'solidity-coverage';
-=======
 import * as dotenv from "dotenv";
 dotenv.config();
->>>>>>> 0bf86060
+
 
 const config: HardhatUserConfig = {
   solidity: {
