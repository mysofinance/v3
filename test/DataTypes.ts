--- conflicted
+++ resolved
@@ -53,11 +53,7 @@
     SpotPriceTooLow = 1,
     OutOfRangeSpotPrice = 2,
     OptionAlreadyMinted = 3,
-    PremiumTooLow = 4,
-<<<<<<< HEAD
-    InsufficientFunding = 5
-=======
->>>>>>> cb292ea1
+    PremiumTooLow = 4
   }
 
   export interface BidPreview {
