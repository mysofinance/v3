--- conflicted
+++ resolved
@@ -54,12 +54,6 @@
     OutOfRangeSpotPrice = 2,
     OptionAlreadyMinted = 3,
     PremiumTooLow = 4,
-<<<<<<< HEAD
-    NotAnAuction = 5,
-    InsufficientFunding = 6,
-=======
-    InvalidProtocolFees = 5,
->>>>>>> cefcd498
   }
 
   export interface BidPreview {
