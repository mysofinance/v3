--- conflicted
+++ resolved
@@ -887,7 +887,6 @@
           ethers.ZeroAddress
         );
 
-<<<<<<< HEAD
     describe("Borrow and Repay", function () {
         it("should allow borrowing and repaying", async function () {
             const auctionInitialization: DataTypes.AuctionInitialization = {
@@ -1134,13 +1133,6 @@
                     )
             ).to.emit(router, "BidOnAuction");
         });
-=======
-      // Delegate voting
-      const delegate = user2.address;
-      await expect(escrow.connect(owner).handleOnChainVoting(delegate))
-        .to.emit(escrow, "OnChainVotingDelegation")
-        .withArgs(delegate);
->>>>>>> 8ddb308b
     });
 
     it("should revert if delegation is not allowed", async function () {
@@ -1281,7 +1273,6 @@
       expect(escrows[0]).to.not.equal(escrows[1]);
     });
 
-<<<<<<< HEAD
     describe("Edge Cases and Reverts", function () {
         it("should revert when creating escrow with same nonce", async function () {
             const auctionInitialization: DataTypes.AuctionInitialization = {
@@ -1386,20 +1377,6 @@
                 )
             ).to.be.reverted;
         });
-=======
-    it("should revert when non-escrow address tries to interact", async function () {
-      // Attempt to interact with a random address
-      await expect(
-        router
-          .connect(user1)
-          .withdraw(
-            user2.address,
-            user1.address,
-            underlyingToken.target,
-            ethers.parseEther("10")
-          )
-      ).to.be.reverted;
->>>>>>> 8ddb308b
     });
   });
 });