--- conflicted
+++ resolved
@@ -78,13 +78,7 @@
         data,
         distPartner
       );
-<<<<<<< HEAD
-      expect(preview.status).to.equal(
-        DataTypes.BidStatus.OptionAlreadyMinted
-      );
-=======
       expect(preview.status).to.equal(DataTypes.BidStatus.OptionAlreadyMinted);
->>>>>>> 5367aeb8
     });
 
     it("should revert if the bid is lower than the current ask", async function () {
