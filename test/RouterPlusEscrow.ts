const { expect } = require("chai");
import { ethers } from "hardhat";
import {
  Router,
  Escrow,
  MockERC20,
  MockERC20Votes,
  MockOracle,
} from "../typechain-types";
import { DataTypes } from "./DataTypes";
import {
  setupTestContracts,
  setupAuction,
  rfqSignaturePayload,
  getRFQInitialization,
  deployEscrowWithRFQ,
  getAuctionInitialization,
} from "./testHelpers";

describe("Router And Escrow Interaction", function () {
  let router: Router;
  let escrowImpl: Escrow;
  let settlementToken: MockERC20;
  let underlyingToken: MockERC20;
  let votingUnderlyingToken: MockERC20Votes;
  let mockOracle: MockOracle;
  let owner: any;
  let user1: any;
  let user2: any;
  let provider: any;
  const CHAIN_ID = 31337;

  beforeEach(async function () {
    const contracts = await setupTestContracts();
    ({
      owner,
      user1,
      user2,
      provider,
      settlementToken,
      underlyingToken,
      votingUnderlyingToken,
      escrowImpl,
      router,
      mockOracle,
    } = contracts);
  });

  describe("Start Auction", function () {
    it("should allow starting an auction", async function () {
      const { auctionInitialization } = await setupAuction({
        underlyingTokenAddress: String(underlyingToken.target),
        settlementTokenAddress: String(settlementToken.target),
        oracleAddress: String(mockOracle.target),
        router,
        owner,
      });

      // Approve and start auction
      await underlyingToken
        .connect(owner)
        .approve(router.target, auctionInitialization.notional);
      await expect(
        router
          .connect(owner)
          .createAuction(owner.address, auctionInitialization)
      ).to.emit(router, "CreateAuction");
    });
  });

  describe("Bid on Auction", function () {
    it("should allow bidding on an auction", async function () {
      const auctionInitialization: DataTypes.AuctionInitialization = {
        underlyingToken: String(underlyingToken.target),
        settlementToken: String(settlementToken.target),
        notional: ethers.parseEther("100"),
        auctionParams: {
          relStrike: ethers.parseEther("1"),
          tenor: 86400 * 30, // 30 days
          earliestExerciseTenor: 86400 * 7, // 7 days
          relPremiumStart: ethers.parseEther("0.01"),
          relPremiumFloor: ethers.parseEther("0.005"),
          decayDuration: 86400 * 7, // 7 days
          minSpot: ethers.parseUnits("0.1", 6),
          maxSpot: ethers.parseUnits("1", 6),
          decayStartTime: (await provider.getBlock("latest")).timestamp + 100,
        },
        advancedSettings: {
          borrowCap: ethers.parseEther("1"),
          oracle: String(mockOracle.target),
          premiumTokenIsUnderlying: false,
          votingDelegationAllowed: true,
          allowedDelegateRegistry: ethers.ZeroAddress,
        },
      };

      // Approve and start auction
      await underlyingToken
        .connect(owner)
        .approve(router.target, auctionInitialization.notional);
      await router
        .connect(owner)
        .createAuction(owner.address, auctionInitialization);

      const escrows = await router.getEscrows(0, 1);
      const escrowAddress = escrows[0];
      const escrow: any = await escrowImpl.attach(escrowAddress);

      // Approve and bid on auction
      await settlementToken
        .connect(user1)
        .approve(router.target, ethers.parseEther("100"));
      const relBid = ethers.parseEther("0.02");
      const refSpot = ethers.parseUnits("1", 6);
      const data: any[] = [];

      await expect(
        router
          .connect(user1)
          .bidOnAuction(
            escrowAddress,
            user1.address,
            relBid,
            refSpot,
            data,
            ethers.ZeroAddress
          )
      )
        .to.emit(router, "BidOnAuction")
        .withArgs(
          escrowAddress,
          relBid,
          user1.address,
          refSpot,
          0,
          0,
          ethers.ZeroAddress
        );
    });

    it("should revert if bidding with insufficient premium", async function () {
      const auctionInitialization: DataTypes.AuctionInitialization = {
        underlyingToken: String(underlyingToken.target),
        settlementToken: String(settlementToken.target),
        notional: ethers.parseEther("100"),
        auctionParams: {
          relStrike: ethers.parseEther("1"),
          tenor: 86400 * 30, // 30 days
          earliestExerciseTenor: 86400 * 7, // 7 days
          relPremiumStart: ethers.parseEther("0.01"),
          relPremiumFloor: ethers.parseEther("0.005"),
          decayDuration: 86400 * 7, // 7 days
          minSpot: ethers.parseUnits("0.1", 6),
          maxSpot: ethers.parseUnits("1", 6),
          decayStartTime: (await provider.getBlock("latest")).timestamp + 100,
        },
        advancedSettings: {
          borrowCap: ethers.parseEther("1"),
          oracle: String(mockOracle.target),
          premiumTokenIsUnderlying: false,
          votingDelegationAllowed: true,
          allowedDelegateRegistry: ethers.ZeroAddress,
        },
      };

      // Approve and start auction
      await underlyingToken
        .connect(owner)
        .approve(router.target, auctionInitialization.notional);
      await router
        .connect(owner)
        .createAuction(owner.address, auctionInitialization);

      const escrows = await router.getEscrows(0, 1);
      const escrowAddress = escrows[0];
      const escrow: any = await escrowImpl.attach(escrowAddress);

      // Approve and attempt to bid with low relBid
      await settlementToken
        .connect(user1)
        .approve(router.target, ethers.parseEther("100"));
      const lowRelBid = ethers.parseEther("0.005"); // Below relPremiumStart
      const refSpot = ethers.parseUnits("1", 6);
      const data: any[] = [];

      await expect(
        router
          .connect(user1)
          .bidOnAuction(
            escrowAddress,
            user1.address,
            lowRelBid,
            refSpot,
            data,
            ethers.ZeroAddress
          )
      ).to.be.reverted;
    });
  });

  describe("Take Quote", function () {
    it("should allow taking a quote", async function () {
      const rfqInitialization = await getRFQInitialization({
        underlyingTokenAddress: String(underlyingToken.target),
        settlementTokenAddress: String(settlementToken.target),
      });

      const payloadHash = rfqSignaturePayload(rfqInitialization, CHAIN_ID);
      const signature = await user1.signMessage(ethers.getBytes(payloadHash));
      rfqInitialization.rfqQuote.signature = signature;

      // Approve tokens
      await settlementToken
        .connect(user1)
        .approve(router.target, ethers.parseEther("1000000"));
      await underlyingToken
        .connect(owner)
        .approve(router.target, ethers.parseEther("100"));

      // Take the quote
      await expect(
        router
          .connect(owner)
          .takeQuote(owner.address, rfqInitialization, ethers.ZeroAddress)
      ).to.emit(router, "TakeQuote");
    });

    it("should revert if quote is expired", async function () {
      const rfqInitialization = await getRFQInitialization({
        underlyingTokenAddress: String(underlyingToken.target),
        settlementTokenAddress: String(settlementToken.target),
        validUntil: (await provider.getBlock("latest")).timestamp - 1,
      });

      const payloadHash = rfqSignaturePayload(rfqInitialization, CHAIN_ID);
      const signature = await user1.signMessage(ethers.getBytes(payloadHash));
      rfqInitialization.rfqQuote.signature = signature;

      // Approve tokens
      await settlementToken
        .connect(user1)
        .approve(router.target, ethers.parseEther("1000000"));
      await underlyingToken
        .connect(owner)
        .approve(router.target, ethers.parseEther("100"));

      // Attempt to take the expired quote
      await expect(
        router
          .connect(owner)
          .takeQuote(owner.address, rfqInitialization, ethers.ZeroAddress)
      ).to.be.reverted;
    });
  });

  describe("Withdraw", function () {
    it("should allow owner to withdraw after auction expiry", async function () {
      const auctionInitialization: DataTypes.AuctionInitialization = {
        underlyingToken: String(underlyingToken.target),
        settlementToken: String(settlementToken.target),
        notional: ethers.parseEther("100"),
        auctionParams: {
          relStrike: ethers.parseEther("1"),
          tenor: 86400 * 2, // 2 days
          earliestExerciseTenor: 0,
          relPremiumStart: ethers.parseEther("0.01"),
          relPremiumFloor: ethers.parseEther("0.005"),
          decayDuration: 86400 * 7, // 7 days
          minSpot: ethers.parseUnits("0.1", 6),
          maxSpot: ethers.parseUnits("1", 6),
          decayStartTime: (await provider.getBlock("latest")).timestamp + 1,
        },
        advancedSettings: {
          borrowCap: ethers.parseEther("1"),
          oracle: String(mockOracle.target),
          premiumTokenIsUnderlying: false,
          votingDelegationAllowed: true,
          allowedDelegateRegistry: ethers.ZeroAddress,
        },
      };

      // Approve and start auction
      await underlyingToken
        .connect(owner)
        .approve(router.target, auctionInitialization.notional);
      await router
        .connect(owner)
        .createAuction(owner.address, auctionInitialization);

      const escrows = await router.getEscrows(0, 1);
      const escrowAddress = escrows[0];
      const escrow: any = await escrowImpl.attach(escrowAddress);

      // Fast forward time to after auction expiry
      await ethers.provider.send("evm_increaseTime", [3 * 86400]);
      await ethers.provider.send("evm_mine", []);

      // Withdraw funds
      await expect(
        router
          .connect(owner)
          .withdraw(
            escrowAddress,
            owner.address,
            underlyingToken.target,
            ethers.parseEther("100")
          )
      ).to.emit(router, "Withdraw");
    });

    it("should revert if non-owner tries to withdraw", async function () {
      const auctionInitialization: DataTypes.AuctionInitialization = {
        underlyingToken: String(underlyingToken.target),
        settlementToken: String(settlementToken.target),
        notional: ethers.parseEther("100"),
        auctionParams: {
          relStrike: ethers.parseEther("1"),
          tenor: 86400 * 2,
          earliestExerciseTenor: 0,
          relPremiumStart: ethers.parseEther("0.01"),
          relPremiumFloor: ethers.parseEther("0.005"),
          decayDuration: 86400 * 7, // 7 days
          minSpot: ethers.parseUnits("0.1", 6),
          maxSpot: ethers.parseUnits("1", 6),
          decayStartTime: (await provider.getBlock("latest")).timestamp + 1,
        },
        advancedSettings: {
          borrowCap: ethers.parseEther("1"),
          oracle: String(mockOracle.target),
          premiumTokenIsUnderlying: false,
          votingDelegationAllowed: true,
          allowedDelegateRegistry: ethers.ZeroAddress,
        },
      };

      // Approve and start auction
      await underlyingToken
        .connect(owner)
        .approve(router.target, auctionInitialization.notional);
      await router
        .connect(owner)
        .createAuction(owner.address, auctionInitialization);

      const escrows = await router.getEscrows(0, 1);
      const escrowAddress = escrows[0];
      const escrow: any = await escrowImpl.attach(escrowAddress);

      // Fast forward time to after auction expiry
      await ethers.provider.send("evm_increaseTime", [3 * 86400]);
      await ethers.provider.send("evm_mine", []);

      // Attempt to withdraw as non-owner
      await expect(
        router
          .connect(user1)
          .withdraw(
            escrowAddress,
            user1.address,
            underlyingToken.target,
            ethers.parseEther("100")
          )
      ).to.be.reverted;
    });
  });

  describe("Exercise Call", function () {
    it("should allow exercising a call option", async function () {
      const auctionInitialization: DataTypes.AuctionInitialization = {
        underlyingToken: String(underlyingToken.target),
        settlementToken: String(settlementToken.target),
        notional: ethers.parseEther("100"),
        auctionParams: {
          relStrike: ethers.parseEther("1"),
          tenor: 86400 * 30, // 30 days
          earliestExerciseTenor: 86400 * 7, // 7 days
          relPremiumStart: ethers.parseEther("0.01"),
          relPremiumFloor: ethers.parseEther("0.005"),
          decayDuration: 86400 * 7, // 7 days
          minSpot: ethers.parseUnits("0.1", 6),
          maxSpot: ethers.parseUnits("1", 6),
          decayStartTime: (await provider.getBlock("latest")).timestamp + 100,
        },
        advancedSettings: {
          borrowCap: ethers.parseEther("1"),
          oracle: String(mockOracle.target),
          premiumTokenIsUnderlying: false,
          votingDelegationAllowed: true,
          allowedDelegateRegistry: ethers.ZeroAddress,
        },
      };

      // Approve and start auction
      await underlyingToken
        .connect(owner)
        .approve(router.target, auctionInitialization.notional);
      await router
        .connect(owner)
        .createAuction(owner.address, auctionInitialization);

      const escrows = await router.getEscrows(0, 1);
      const escrowAddress = escrows[0];
      const escrow: any = await escrowImpl.attach(escrowAddress);

      // Approve and bid on auction
      await settlementToken
        .connect(user1)
        .approve(router.target, ethers.parseEther("100"));
      const relBid = ethers.parseEther("0.02");
      const refSpot = ethers.parseUnits("1", 6);
      const data: any[] = [];

      await router
        .connect(user1)
        .bidOnAuction(
          escrowAddress,
          user1.address,
          relBid,
          refSpot,
          data,
          ethers.ZeroAddress
        );

      // Fast forward time to after earliest exercise tenor
      await ethers.provider.send("evm_increaseTime", [86400 * 7]);
      await ethers.provider.send("evm_mine", []);

      // Approve settlement token for exercise
      await settlementToken
        .connect(user1)
        .approve(router.target, ethers.parseEther("10"));

      // Exercise the call
      await expect(
        router.connect(user1).exercise(
          escrowAddress,
          user1.address,
          ethers.parseEther("50"), // Exercising half the notional
          true, // Pay in settlement token
          []
        )
      ).to.emit(router, "Exercise");
    });

    it("should revert if exercising before earliest exercise tenor", async function () {
      const auctionInitialization: DataTypes.AuctionInitialization = {
        underlyingToken: String(underlyingToken.target),
        settlementToken: String(settlementToken.target),
        notional: ethers.parseEther("100"),
        auctionParams: {
          relStrike: ethers.parseEther("1"),
          tenor: 86400 * 30, // 30 days
          earliestExerciseTenor: 86400 * 7, // 7 days
          relPremiumStart: ethers.parseEther("0.01"),
          relPremiumFloor: ethers.parseEther("0.005"),
          decayDuration: 86400 * 7, // 7 days
          minSpot: ethers.parseUnits("0.1", 6),
          maxSpot: ethers.parseUnits("1", 6),
          decayStartTime: (await provider.getBlock("latest")).timestamp + 100,
        },
        advancedSettings: {
          borrowCap: ethers.parseEther("1"),
          oracle: String(mockOracle.target),
          premiumTokenIsUnderlying: false,
          votingDelegationAllowed: true,
          allowedDelegateRegistry: ethers.ZeroAddress,
        },
      };

      // Approve and start auction
      await underlyingToken
        .connect(owner)
        .approve(router.target, auctionInitialization.notional);
      await router
        .connect(owner)
        .createAuction(owner.address, auctionInitialization);

      const escrows = await router.getEscrows(0, 1);
      const escrowAddress = escrows[0];
      const escrow: any = await escrowImpl.attach(escrowAddress);

      // Approve and bid on auction
      await settlementToken
        .connect(user1)
        .approve(router.target, ethers.parseEther("100"));
      const relBid = ethers.parseEther("0.02");
      const refSpot = ethers.parseUnits("1", 6);
      const data: any[] = [];

      await router
        .connect(user1)
        .bidOnAuction(
          escrowAddress,
          user1.address,
          relBid,
          refSpot,
          data,
          ethers.ZeroAddress
        );

      // Attempt to exercise before earliest exercise tenor
      await settlementToken
        .connect(user1)
        .approve(router.target, ethers.parseEther("10"));

      await expect(
        router.connect(user1).exercise(
          escrowAddress,
          user1.address,
          ethers.parseEther("50"), // Exercising half the notional
          true, // Pay in settlement token
          []
        )
      ).to.be.reverted;
    });
  });

  describe("Borrow and Repay", function () {
    it("should allow borrowing and repaying", async function () {
      const auctionInitialization: DataTypes.AuctionInitialization = {
        underlyingToken: String(underlyingToken.target),
        settlementToken: String(settlementToken.target),
        notional: ethers.parseEther("100"),
        auctionParams: {
          relStrike: ethers.parseEther("1"),
          tenor: 86400 * 30, // 30 days
          earliestExerciseTenor: 86400 * 7, // 7 days
          relPremiumStart: ethers.parseEther("0.01"),
          relPremiumFloor: ethers.parseEther("0.005"),
          decayDuration: 86400 * 7, // 7 days
          minSpot: ethers.parseUnits("0.1", 6),
          maxSpot: ethers.parseUnits("1", 6),
          decayStartTime: (await provider.getBlock("latest")).timestamp + 100,
        },
        advancedSettings: {
          borrowCap: ethers.parseEther("1"),
          oracle: String(mockOracle.target),
          premiumTokenIsUnderlying: false,
          votingDelegationAllowed: true,
          allowedDelegateRegistry: ethers.ZeroAddress,
        },
      };

      // Approve and start auction
      await underlyingToken
        .connect(owner)
        .approve(router.target, auctionInitialization.notional);
      await router
        .connect(owner)
        .createAuction(owner.address, auctionInitialization);

      const escrows = await router.getEscrows(0, 1);
      const escrowAddress = escrows[0];
      const escrow: any = await escrowImpl.attach(escrowAddress);

      // Approve and bid on auction
      await settlementToken
        .connect(user1)
        .approve(router.target, ethers.parseEther("100"));
      const relBid = ethers.parseEther("0.02");
      const refSpot = ethers.parseUnits("1", 6);
      const data: any[] = [];

      await router
        .connect(user1)
        .bidOnAuction(
          escrowAddress,
          user1.address,
          relBid,
          refSpot,
          data,
          ethers.ZeroAddress
        );

      // Fast forward time to after earliest exercise tenor
      await ethers.provider.send("evm_increaseTime", [86400 * 7]);
      await ethers.provider.send("evm_mine", []);

      // Borrow underlying tokens
      await expect(
        router
          .connect(user1)
          .borrow(escrowAddress, user1.address, ethers.parseEther("10"))
      ).to.emit(router, "Borrow");

      // Check borrowed amount
      expect(await escrow.borrowedUnderlyingAmounts(user1.address)).to.equal(
        ethers.parseEther("10")
      );

      // Approve underlying token for repayment
      await underlyingToken
        .connect(user1)
        .approve(router.target, ethers.parseEther("100"));

      // Repay borrowed amount
      await expect(
        router
          .connect(user1)
          .repay(escrowAddress, user1.address, ethers.parseEther("10"))
      ).to.emit(router, "Repay");

      // Check borrowed amount after repayment
      expect(await escrow.borrowedUnderlyingAmounts(user1.address)).to.equal(
        ethers.parseEther("0")
      );
    });

    it("should revert if borrowing is not allowed", async function () {
      const auctionInitialization: DataTypes.AuctionInitialization = {
        underlyingToken: String(underlyingToken.target),
        settlementToken: String(settlementToken.target),
        notional: ethers.parseEther("100"),
        auctionParams: {
          relStrike: ethers.parseEther("1"),
          tenor: 86400 * 30, // 30 days
          earliestExerciseTenor: 86400 * 7, // 7 days
          relPremiumStart: ethers.parseEther("0.01"),
          relPremiumFloor: ethers.parseEther("0.005"),
          decayDuration: 86400 * 7, // 7 days
          minSpot: ethers.parseUnits("0.1", 6),
          maxSpot: ethers.parseUnits("1", 6),
          decayStartTime: (await provider.getBlock("latest")).timestamp + 100,
        },
        advancedSettings: {
          borrowCap: 0n, // Disallow borrowing
          oracle: String(mockOracle.target),
          premiumTokenIsUnderlying: false,
          votingDelegationAllowed: true,
          allowedDelegateRegistry: ethers.ZeroAddress,
        },
      };

      // Approve and start auction
      await underlyingToken
        .connect(owner)
        .approve(router.target, auctionInitialization.notional);
      await router
        .connect(owner)
        .createAuction(owner.address, auctionInitialization);

      const escrows = await router.getEscrows(0, 1);
      const escrowAddress = escrows[0];
      const escrow: any = await escrowImpl.attach(escrowAddress);

      // Approve and bid on auction
      await settlementToken
        .connect(user1)
        .approve(router.target, ethers.parseEther("100"));
      const relBid = ethers.parseEther("0.02");
      const refSpot = ethers.parseUnits("1", 6);
      const data: any[] = [];

      await router
        .connect(user1)
        .bidOnAuction(
          escrowAddress,
          user1.address,
          relBid,
          refSpot,
          data,
          ethers.ZeroAddress
        );

      // Fast forward time to after earliest exercise tenor
      await ethers.provider.send("evm_increaseTime", [86400 * 7]);
      await ethers.provider.send("evm_mine", []);

      // Attempt to borrow when borrowing is disallowed
      await expect(
        router
          .connect(user1)
          .borrow(escrowAddress, user1.address, ethers.parseEther("10"))
      ).to.be.reverted;
    });

    it("should allow withdrawing from expired auction and creating a new one", async function () {
      const { auctionInitialization } = await setupAuction(
        {
          underlyingTokenAddress: String(underlyingToken.target),
          settlementTokenAddress: String(settlementToken.target),
          oracleAddress: String(mockOracle.target),
          router,
          owner,
        },
        false
      );

      // Approve and start first auction
      await underlyingToken
        .connect(owner)
        .approve(router.target, auctionInitialization.notional * 2n);
      await router
        .connect(owner)
        .createAuction(owner.address, auctionInitialization);

      const escrows = await router.getEscrows(0, 1);
      const oldEscrowAddress = escrows[0];

      // Fast forward time to after auction expiry (30 days + 1 hour)
      await ethers.provider.send("evm_increaseTime", [86400 * 30 + 3600]);
      await ethers.provider.send("evm_mine", []);

      // revert if not an existing escrow
      await expect(
        router
          .connect(owner)
          .withdrawFromEscrowAndCreateAuction(
            user2.address,
            owner.address,
            auctionInitialization
          )
      ).to.be.reverted;

      // Revert if not owner
      await expect(
        router
          .connect(user1)
          .withdrawFromEscrowAndCreateAuction(
            oldEscrowAddress,
            owner.address,
            auctionInitialization
          )
      ).to.be.reverted;

      const preBalUser = await underlyingToken.balanceOf(owner.address);
      const preBalOldEscrow = await underlyingToken.balanceOf(oldEscrowAddress);

      // Withdraw from expired auction and create a new one
      await expect(
        router
          .connect(owner)
          .withdrawFromEscrowAndCreateAuction(
            oldEscrowAddress,
            owner.address,
            auctionInitialization
          )
      ).to.emit(router, "WithdrawFromEscrowAndCreateAuction");

      const postBalUser = await underlyingToken.balanceOf(owner.address);
      const postBalOldEscrow =
        await underlyingToken.balanceOf(oldEscrowAddress);

      // Check balance changes
      expect(preBalUser).to.be.equal(postBalUser);
      expect(preBalOldEscrow).to.be.gt(0);
      expect(postBalOldEscrow).to.be.equal(0);

      // Get the new escrow address
      const newEscrows = await router.getEscrows(1, 1);
      const newEscrowAddress = newEscrows[0];
      const newEscrow: any = await escrowImpl.attach(newEscrowAddress);
      const postBalNewEscrow = await underlyingToken.balanceOf(newEscrow);

      // Check balance changes
      expect(postBalNewEscrow).to.be.equal(preBalOldEscrow);

      // Verify that the new escrow is different from the old one
      expect(newEscrowAddress).to.not.equal(oldEscrowAddress);

      // Approve and bid on the new auction
      await settlementToken
        .connect(user1)
        .approve(router.target, ethers.parseEther("100"));
      const relBid = ethers.parseEther("0.02");
      const refSpot = ethers.parseUnits("1", 6);
      const data: any[] = [];

      await expect(
        router
          .connect(user1)
          .bidOnAuction(
            newEscrowAddress,
            user1.address,
            relBid,
            refSpot,
            data,
            ethers.ZeroAddress
          )
      ).to.emit(router, "BidOnAuction");
    });
  });

  describe("Delegation", function () {
    it("should allow on-chain voting delegation", async function () {
      const { auctionInitialization } = await setupAuction({
        underlyingTokenAddress: String(votingUnderlyingToken.target),
        settlementTokenAddress: String(settlementToken.target),
        relStrike: ethers.parseEther("1"),
        relPremiumStart: ethers.parseEther("0.01"),
        oracleAddress: String(mockOracle.target),
        votingDelegationAllowed: true,
        router,
        owner,
      });

      // Approve and start auction
      await votingUnderlyingToken
        .connect(owner)
        .approve(router.target, auctionInitialization.notional);
      await router
        .connect(owner)
        .createAuction(owner.address, auctionInitialization);

      const escrows = await router.getEscrows(0, 1);
      const escrowAddress = escrows[0];
      const escrow: any = await escrowImpl.attach(escrowAddress);

      // Approve and bid on auction
      await settlementToken
        .connect(user1)
        .approve(router.target, ethers.parseEther("100"));
      const relBid = ethers.parseEther("0.02");
      const refSpot = ethers.parseUnits("1", 6);
      const data: any[] = [];

      await router
        .connect(user1)
        .bidOnAuction(
          escrowAddress,
          user1.address,
          relBid,
          refSpot,
          data,
          ethers.ZeroAddress
        );

      // Delegate voting
      const delegate = user2.address;
      await expect(escrow.connect(owner).handleOnChainVoting(delegate))
        .to.emit(escrow, "OnChainVotingDelegation")
        .withArgs(delegate);
    });

    it("should revert if delegation is not allowed", async function () {
      const { auctionInitialization } = await setupAuction({
        underlyingTokenAddress: String(votingUnderlyingToken.target),
        settlementTokenAddress: String(settlementToken.target),
        relStrike: ethers.parseEther("1"),
        relPremiumStart: ethers.parseEther("0.01"),
        oracleAddress: String(mockOracle.target),
        router,
        owner,
      });

      // Approve and start auction
      await votingUnderlyingToken
        .connect(owner)
        .approve(router.target, auctionInitialization.notional);
      await router
        .connect(owner)
        .createAuction(owner.address, auctionInitialization);

      const escrows = await router.getEscrows(0, 1);
      const escrowAddress = escrows[0];
      const escrow: any = await escrowImpl.attach(escrowAddress);

      // Approve and bid on auction
      await settlementToken
        .connect(user1)
        .approve(router.target, ethers.parseEther("100"));
      const relBid = ethers.parseEther("0.02");
      const refSpot = ethers.parseUnits("1", 6);
      const data: any[] = [];

      await router
        .connect(user1)
        .bidOnAuction(
          escrowAddress,
          user1.address,
          relBid,
          refSpot,
          data,
          ethers.ZeroAddress
        );

      // Attempt to delegate voting when not allowed
      const delegate = user2.address;
      await expect(escrow.connect(user1).handleOnChainVoting(delegate)).to.be
        .reverted;
    });
  });

  describe("Set Fee Handler", function () {
    it("should allow owner to set a new fee handler", async function () {
      const newFeeHandler = user1.address;

      await expect(router.connect(owner).setFeeHandler(newFeeHandler))
        .to.emit(router, "NewFeeHandler")
        .withArgs(ethers.ZeroAddress, newFeeHandler);

      expect(await router.feeHandler()).to.equal(newFeeHandler);
    });

    it("should revert if non-owner tries to set fee handler", async function () {
      const newFeeHandler = user1.address;

      await expect(
        router.connect(user1).setFeeHandler(newFeeHandler)
      ).to.be.revertedWithCustomError(router, "OwnableUnauthorizedAccount");
    });

    it("should revert if setting the same fee handler", async function () {
      const currentFeeHandler = await router.feeHandler();

      await expect(router.connect(owner).setFeeHandler(currentFeeHandler)).to.be
        .reverted;
    });
  });

  describe("Escrow initializeAuction", function () {
    it("should revert when re-initializing", async function () {
      const { escrow, auctionInitialization } = await setupAuction({
        underlyingTokenAddress: String(underlyingToken.target),
        settlementTokenAddress: String(settlementToken.target),
        oracleAddress: String(mockOracle.target),
        router,
        owner,
      });

      await expect(
        escrow.initializeAuction(
          router.target,
          owner.address,
          0,
          auctionInitialization,
          1
        )
      ).to.be.revertedWithCustomError(escrowImpl, "InvalidInitialization");
    });

    it("should revert with InvalidTokenPair", async function () {
      const { auctionInitialization } = await setupAuction(
        {
          underlyingTokenAddress: String(underlyingToken.target),
          settlementTokenAddress: String(underlyingToken.target), // Same as underlying
          oracleAddress: String(mockOracle.target),
          router,
          owner,
        },
        false
      );

      await expect(
        router
          .connect(owner)
          .createAuction(owner.address, auctionInitialization)
      ).to.be.revertedWithCustomError(escrowImpl, "InvalidTokenPair");
    });

    it("should revert with InvalidNotional", async function () {
      const { auctionInitialization } = await setupAuction(
        {
          underlyingTokenAddress: String(underlyingToken.target),
          settlementTokenAddress: String(settlementToken.target),
          oracleAddress: String(mockOracle.target),
          router,
          owner,
          notionalAmount: 0n,
        },
        false
      );

      await expect(
        router
          .connect(owner)
          .createAuction(owner.address, auctionInitialization)
      ).to.be.revertedWithCustomError(escrowImpl, "InvalidNotional");
    });

    it("should revert with InvalidStrike", async function () {
      const { auctionInitialization } = await setupAuction(
        {
          underlyingTokenAddress: String(underlyingToken.target),
          settlementTokenAddress: String(settlementToken.target),
          oracleAddress: String(mockOracle.target),
          router,
          owner,
          relStrike: 0n,
        },
        false
      );

      await expect(
        router
          .connect(owner)
          .createAuction(owner.address, auctionInitialization)
      ).to.be.revertedWithCustomError(escrowImpl, "InvalidStrike");
    });

    it("should revert with InvalidTenor", async function () {
      const { auctionInitialization } = await setupAuction(
        {
          underlyingTokenAddress: String(underlyingToken.target),
          settlementTokenAddress: String(settlementToken.target),
          oracleAddress: String(mockOracle.target),
          router,
          owner,
          tenor: 0,
        },
        false
      );

      await expect(
        router
          .connect(owner)
          .createAuction(owner.address, auctionInitialization)
      ).to.be.revertedWithCustomError(escrowImpl, "InvalidTenor");
    });

    it("should revert with InvalidEarliestExerciseTenor", async function () {
      const { auctionInitialization } = await setupAuction(
        {
          underlyingTokenAddress: String(underlyingToken.target),
          settlementTokenAddress: String(settlementToken.target),
          oracleAddress: String(mockOracle.target),
          router,
          owner,
          tenor: 86400, // 1 day
          earliestExerciseTenor: 86400, // 1 day (should be less than tenor - 1 day)
        },
        false
      );

      await expect(
        router
          .connect(owner)
          .createAuction(owner.address, auctionInitialization)
      ).to.be.revertedWithCustomError(
        escrowImpl,
        "InvalidEarliestExerciseTenor"
      );
    });

    it("should revert with InvalidRelPremiums", async function () {
      const { auctionInitialization } = await setupAuction(
        {
          underlyingTokenAddress: String(underlyingToken.target),
          settlementTokenAddress: String(settlementToken.target),
          oracleAddress: String(mockOracle.target),
          router,
          owner,
          relPremiumStart: 0n,
          relPremiumFloor: 0n,
        },
        false
      );

      // rel premium start == 0
      await expect(
        router
          .connect(owner)
          .createAuction(owner.address, auctionInitialization)
      ).to.be.revertedWithCustomError(escrowImpl, "InvalidRelPremiums");

      // rel premium floor == 0
      await expect(
        router.connect(owner).createAuction(owner.address, {
          ...auctionInitialization,
          auctionParams: {
            ...auctionInitialization.auctionParams,
            relPremiumStart: 1n,
          },
        })
      ).to.be.revertedWithCustomError(escrowImpl, "InvalidRelPremiums");

      // rel premium floor > start premium
      await expect(
        router.connect(owner).createAuction(owner.address, {
          ...auctionInitialization,
          auctionParams: {
            ...auctionInitialization.auctionParams,
            relPremiumStart: 1n,
            relPremiumFloor: 2n,
          },
        })
      ).to.be.revertedWithCustomError(escrowImpl, "InvalidRelPremiums");
    });

    it("should revert with InvalidMinMaxSpot", async function () {
      const { auctionInitialization } = await setupAuction(
        {
          underlyingTokenAddress: String(underlyingToken.target),
          settlementTokenAddress: String(settlementToken.target),
          oracleAddress: String(mockOracle.target),
          router,
          owner,
          minSpot: 2n,
          maxSpot: 1n,
        },
        false
      );

      // min spot > max spot
      await expect(
        router
          .connect(owner)
          .createAuction(owner.address, auctionInitialization)
      ).to.be.revertedWithCustomError(escrowImpl, "InvalidMinMaxSpot");

      // max spot = 0
      await expect(
        router.connect(owner).createAuction(owner.address, {
          ...auctionInitialization,
          auctionParams: {
            ...auctionInitialization.auctionParams,
            maxSpot: 0n,
            minSpot: 0n,
          },
        })
      ).to.be.revertedWithCustomError(escrowImpl, "InvalidMinMaxSpot");
    });

    it("should revert with InvalidOracle", async function () {
      const { auctionInitialization } = await setupAuction(
        {
          underlyingTokenAddress: String(underlyingToken.target),
          settlementTokenAddress: String(settlementToken.target),
          oracleAddress: ethers.ZeroAddress,
          router,
          owner,
        },
        false
      );

      await expect(
        router
          .connect(owner)
          .createAuction(owner.address, auctionInitialization)
      ).to.be.revertedWithCustomError(escrowImpl, "InvalidOracle");
    });

    it("should revert with InvalidBorrowCap", async function () {
      const { auctionInitialization } = await setupAuction(
        {
          underlyingTokenAddress: String(underlyingToken.target),
          settlementTokenAddress: String(settlementToken.target),
          oracleAddress: String(mockOracle.target),
          router,
          owner,
          borrowCap: ethers.parseEther("1.1"), // 110%, which is > BASE (100%)
        },
        false
      );

      await expect(
        router
          .connect(owner)
          .createAuction(owner.address, auctionInitialization)
      ).to.be.revertedWithCustomError(escrowImpl, "InvalidBorrowCap");
    });

    it("should revert when bidding with invalid parameters", async function () {
      const { escrow, auctionInitialization } = await setupAuction({
        underlyingTokenAddress: String(underlyingToken.target),
        settlementTokenAddress: String(settlementToken.target),
        oracleAddress: String(mockOracle.target),
        router,
        owner,
      });

      // Attempt to bid with invalid parameters (e.g., zero relBid)
      await expect(
        router.connect(user1).bidOnAuction(
          escrow.target,
          user1.address,
          0, // Invalid relBid
          ethers.parseUnits("1", 6),
          [],
          ethers.ZeroAddress
        )
      ).to.be.revertedWithCustomError(escrowImpl, "InvalidBid");
    });
  });

  describe("Escrow initializeRFQMatch", function () {
    it("should revert when re-initializing", async function () {
      const rfqInitialization = await getRFQInitialization({
        underlyingTokenAddress: String(underlyingToken.target),
        settlementTokenAddress: String(settlementToken.target),
        premium: ethers.parseUnits("2", 6),
      });

      const payloadHash = rfqSignaturePayload(rfqInitialization, CHAIN_ID);
      const signature = await user1.signMessage(ethers.getBytes(payloadHash));
      rfqInitialization.rfqQuote.signature = signature;

      // Approve tokens
      await settlementToken
        .connect(user1)
        .approve(router.target, ethers.parseEther("1000000"));
      await underlyingToken
        .connect(owner)
        .approve(router.target, ethers.parseEther("100"));

      const escrow = await deployEscrowWithRFQ(
        rfqInitialization,
        router,
        owner,
        escrowImpl
      );

      await expect(
        escrow.initializeRFQMatch(
          router.target,
          owner.address,
          user1.address,
          0,
          rfqInitialization,
          1
        )
      ).to.be.revertedWithCustomError(escrowImpl, "InvalidInitialization");
    });

<<<<<<< HEAD
    it("should revert with InvalidTokenPair", async function () {
=======
    it("should revert with InvalidTakeQuote if underlying and settlement token are the same", async function () {
>>>>>>> cefcd498
      const rfqInitialization = await getRFQInitialization({
        underlyingTokenAddress: String(underlyingToken.target),
        settlementTokenAddress: String(underlyingToken.target), // Same as underlying
        premium: ethers.parseUnits("2", 6),
      });

      const payloadHash = rfqSignaturePayload(rfqInitialization, CHAIN_ID);
      const signature = await user1.signMessage(ethers.getBytes(payloadHash));
      rfqInitialization.rfqQuote.signature = signature;

      await settlementToken
        .connect(user1)
        .approve(router.target, ethers.parseEther("1000000"));
      await underlyingToken
        .connect(owner)
        .approve(router.target, ethers.parseEther("100"));

      await expect(
        router
          .connect(owner)
          .takeQuote(owner.address, rfqInitialization, ethers.ZeroAddress)
<<<<<<< HEAD
      ).to.be.revertedWithCustomError(escrowImpl, "InvalidTokenPair");
    });

    it("should revert with InvalidNotional", async function () {
=======
      ).to.be.revertedWithCustomError(router, "InvalidTakeQuote");
    });

    it("should revert with InvalidTakeQuote if notional is zero", async function () {
>>>>>>> cefcd498
      const rfqInitialization = await getRFQInitialization({
        underlyingTokenAddress: String(underlyingToken.target),
        settlementTokenAddress: String(settlementToken.target),
        premium: ethers.parseUnits("2", 6),
        notionalAmount: 0n,
      });

      const payloadHash = rfqSignaturePayload(rfqInitialization, CHAIN_ID);
      const signature = await user1.signMessage(ethers.getBytes(payloadHash));
      rfqInitialization.rfqQuote.signature = signature;

      await settlementToken
        .connect(user1)
        .approve(router.target, ethers.parseEther("1000000"));
      await underlyingToken
        .connect(owner)
        .approve(router.target, ethers.parseEther("100"));

      await expect(
        router
          .connect(owner)
          .takeQuote(owner.address, rfqInitialization, ethers.ZeroAddress)
<<<<<<< HEAD
      ).to.be.revertedWithCustomError(escrowImpl, "InvalidNotional");
    });

    it("should revert with InvalidStrike", async function () {
=======
      ).to.be.revertedWithCustomError(router, "InvalidTakeQuote");
    });

    it("should revert with InvalidTakeQuote if strike is zero", async function () {
>>>>>>> cefcd498
      const rfqInitialization = await getRFQInitialization({
        underlyingTokenAddress: String(underlyingToken.target),
        settlementTokenAddress: String(settlementToken.target),
        premium: ethers.parseUnits("2", 6),
        strike: 0n,
      });

      const payloadHash = rfqSignaturePayload(rfqInitialization, CHAIN_ID);
      const signature = await user1.signMessage(ethers.getBytes(payloadHash));
      rfqInitialization.rfqQuote.signature = signature;

      await settlementToken
        .connect(user1)
        .approve(router.target, ethers.parseEther("1000000"));
      await underlyingToken
        .connect(owner)
        .approve(router.target, ethers.parseEther("100"));

      await expect(
        router
          .connect(owner)
          .takeQuote(owner.address, rfqInitialization, ethers.ZeroAddress)
<<<<<<< HEAD
      ).to.be.revertedWithCustomError(escrowImpl, "InvalidStrike");
=======
      ).to.be.revertedWithCustomError(router, "InvalidTakeQuote");
>>>>>>> cefcd498
    });

    it("should revert with InvalidTakeQuote if expiry is in the past", async function () {
      const shortTenor = 3600; // 1 hour
      const rfqInitialization = await getRFQInitialization({
        underlyingTokenAddress: String(underlyingToken.target),
        settlementTokenAddress: String(settlementToken.target),
        premium: ethers.parseUnits("2", 6),
        tenor: shortTenor,
      });

      const payloadHash = rfqSignaturePayload(rfqInitialization, CHAIN_ID);
      const signature = await user1.signMessage(ethers.getBytes(payloadHash));
      rfqInitialization.rfqQuote.signature = signature;

      await settlementToken
        .connect(user1)
        .approve(router.target, ethers.parseEther("1000000"));
      await underlyingToken
        .connect(owner)
        .approve(router.target, ethers.parseEther("100"));

      // Advance time beyond the expiry
      await ethers.provider.send("evm_increaseTime", [shortTenor + 1]);
      await ethers.provider.send("evm_mine", []);

      await expect(
        router
          .connect(owner)
          .takeQuote(owner.address, rfqInitialization, ethers.ZeroAddress)
<<<<<<< HEAD
      ).to.be.revertedWithCustomError(
        escrowImpl,
        "InvalidEarliestExerciseTenor"
      );
    });

    it("should revert with InvalidEarliestExerciseTenor (earliest exercise too close to expiry)", async function () {
=======
      ).to.be.revertedWithCustomError(router, "InvalidTakeQuote");
    });

    it("should revert with InvalidTakeQuote if earliest exercise is too close to expiry", async function () {
>>>>>>> cefcd498
      const currentTimestamp = Math.floor(Date.now() / 1000);
      const rfqInitialization = await getRFQInitialization({
        underlyingTokenAddress: String(underlyingToken.target),
        settlementTokenAddress: String(settlementToken.target),
        premium: ethers.parseUnits("2", 6),
        tenor: 86400, // 1 day in the future
        earliestExerciseTenor: currentTimestamp + 86400 - 3600, // 1 hour before expiry
      });

      const payloadHash = rfqSignaturePayload(rfqInitialization, CHAIN_ID);
      const signature = await user1.signMessage(ethers.getBytes(payloadHash));
      rfqInitialization.rfqQuote.signature = signature;

      await settlementToken
        .connect(user1)
        .approve(router.target, ethers.parseEther("1000000"));
      await underlyingToken
        .connect(owner)
        .approve(router.target, ethers.parseEther("100"));

      await expect(
        router
          .connect(owner)
          .takeQuote(owner.address, rfqInitialization, ethers.ZeroAddress)
<<<<<<< HEAD
      ).to.be.revertedWithCustomError(
        escrowImpl,
        "InvalidEarliestExerciseTenor"
      );
    });

    it("should revert with InvalidBorrowCap", async function () {
=======
      ).to.be.revertedWithCustomError(router, "InvalidTakeQuote");
    });

    it("should revert with InvalidTakeQuote if borrow cap > BASE", async function () {
>>>>>>> cefcd498
      const rfqInitialization = await getRFQInitialization({
        underlyingTokenAddress: String(underlyingToken.target),
        settlementTokenAddress: String(settlementToken.target),
        premium: ethers.parseUnits("2", 6),
        borrowCap: ethers.parseEther("1.1"), // 110%, which is > BASE (100%)
      });

      const payloadHash = rfqSignaturePayload(rfqInitialization, CHAIN_ID);
      const signature = await user1.signMessage(ethers.getBytes(payloadHash));
      rfqInitialization.rfqQuote.signature = signature;

      await settlementToken
        .connect(user1)
        .approve(router.target, ethers.parseEther("1000000"));
      await underlyingToken
        .connect(owner)
        .approve(router.target, ethers.parseEther("100"));

      await expect(
        router
          .connect(owner)
          .takeQuote(owner.address, rfqInitialization, ethers.ZeroAddress)
<<<<<<< HEAD
      ).to.be.revertedWithCustomError(escrowImpl, "InvalidBorrowCap");
=======
      ).to.be.revertedWithCustomError(router, "InvalidTakeQuote");
>>>>>>> cefcd498
    });

    it("should successfully initialize RFQ match with valid parameters", async function () {
      const rfqInitialization = await getRFQInitialization({
        underlyingTokenAddress: String(underlyingToken.target),
        settlementTokenAddress: String(settlementToken.target),
        premium: ethers.parseUnits("2", 6),
      });

      const payloadHash = rfqSignaturePayload(rfqInitialization, CHAIN_ID);
      const signature = await user1.signMessage(ethers.getBytes(payloadHash));
      rfqInitialization.rfqQuote.signature = signature;

      await settlementToken
        .connect(user1)
        .approve(router.target, ethers.parseEther("1000000"));
      await underlyingToken
        .connect(owner)
        .approve(router.target, ethers.parseEther("100"));

      await expect(
        router
          .connect(owner)
          .takeQuote(owner.address, rfqInitialization, ethers.ZeroAddress)
      ).to.emit(router, "TakeQuote");
    });
  });

  describe("Escrow handleAuctionBid and handleExercise", function () {
    let escrow: any;
    let auctionInitialization: DataTypes.AuctionInitialization;
<<<<<<< HEAD

=======
>>>>>>> cefcd498
    beforeEach(async function () {
      const {
        escrow: escrowSetup,
        auctionInitialization: auctionInitializationSetup,
      } = await setupAuction({
        underlyingTokenAddress: String(underlyingToken.target),
        settlementTokenAddress: String(settlementToken.target),
        oracleAddress: String(mockOracle.target),
        router,
        owner,
      });
      escrow = escrowSetup;
      auctionInitialization = auctionInitializationSetup;
    });
<<<<<<< HEAD

=======
>>>>>>> cefcd498
    describe("handleAuctionBid", function () {
      it("should revert with InvalidSender if not called by router", async function () {
        await expect(
          escrow
            .connect(user1)
            .handleAuctionBid(
              ethers.parseEther("0.1"),
              user1.address,
              ethers.parseUnits("1", 6),
              [],
              ethers.ZeroAddress
            )
        ).to.be.revertedWithCustomError(escrow, "InvalidSender");
      });

      it("should revert with InvalidBid if bid preview is not successful", async function () {
        // Assuming a very low bid will result in an unsuccessful preview
        await expect(
          router.connect(user1).bidOnAuction(
            escrow.target,
            user1.address,
            ethers.parseEther("0.000001"), // Very low bid
            ethers.parseUnits("1", 6),
            [],
            ethers.ZeroAddress
          )
        ).to.be.revertedWithCustomError(escrow, "InvalidBid");
      });

      it("should successfully handle a valid bid", async function () {
        await settlementToken.mint(user1.address, ethers.parseEther("1000"));
        await settlementToken
          .connect(user1)
          .approve(router.target, ethers.parseEther("1000"));

        await expect(
          router.connect(user1).bidOnAuction(
            escrow.target,
            user1.address,
            ethers.parseEther("0.1"), // Valid bid
            ethers.parseUnits("1", 6),
            [],
            ethers.ZeroAddress
          )
        ).to.emit(router, "BidOnAuction");

        expect(await escrow.optionMinted()).to.be.true;
      });

      it("should revert on exercise without successful bid", async function () {
        await expect(
          router
            .connect(user1)
            .exercise(
              escrow.target,
              user1.address,
              ethers.parseEther("1"),
              true,
              []
            )
        ).to.be.revertedWithCustomError(escrowImpl, "NoOptionMinted");
      });
    });

    describe("handleExercise", function () {
      beforeEach(async function () {
        // Setup a successful bid first
        await settlementToken.mint(user1.address, ethers.parseEther("1000"));
        await settlementToken
          .connect(user1)
          .approve(router.target, ethers.parseEther("1000"));

        await router
          .connect(user1)
          .bidOnAuction(
            escrow.target,
            user1.address,
            ethers.parseEther("0.1"),
            ethers.parseUnits("1", 6),
            [],
            ethers.ZeroAddress
          );
      });

      it("should revert with InvalidSender if not called by router", async function () {
        await expect(
          escrow
            .connect(user1)
            .handleExercise(
              user1.address,
              user1.address,
              ethers.parseEther("1"),
              true,
              []
            )
        ).to.be.revertedWithCustomError(escrow, "InvalidSender");
      });

      it("should revert with InvalidExerciseTime if exercised too early", async function () {
        await expect(
          router
            .connect(user1)
            .exercise(
              escrow.target,
              user1.address,
              ethers.parseEther("1"),
              true,
              []
            )
        ).to.be.revertedWithCustomError(escrow, "InvalidExerciseTime");
      });

      it("should revert with InvalidExerciseTime if exercised after expiry", async function () {
        const optionInfo = await escrow.optionInfo();
        await ethers.provider.send("evm_setNextBlockTimestamp", [
          Number(optionInfo.expiry) + 1,
        ]);
        await ethers.provider.send("evm_mine", []);

        await expect(
          router
            .connect(user1)
            .exercise(
              escrow.target,
              user1.address,
              ethers.parseEther("1"),
              true,
              []
            )
        ).to.be.revertedWithCustomError(escrow, "InvalidExerciseTime");
      });

      it("should revert with InvalidExerciseAmount if amount is zero", async function () {
        const optionInfo = await escrow.optionInfo();
        await ethers.provider.send("evm_setNextBlockTimestamp", [
          Number(optionInfo.earliestExercise) + 1,
        ]);
        await ethers.provider.send("evm_mine", []);

        await expect(
          router
            .connect(user1)
            .exercise(escrow.target, user1.address, 0, true, [])
        ).to.be.revertedWithCustomError(escrow, "InvalidExerciseAmount");
      });

      it("should revert with InvalidExerciseAmount if amount exceeds notional", async function () {
        const optionInfo = await escrow.optionInfo();
        await ethers.provider.send("evm_setNextBlockTimestamp", [
          Number(optionInfo.earliestExercise) + 1,
        ]);
        await ethers.provider.send("evm_mine", []);

        await expect(
          router
            .connect(user1)
            .exercise(
              escrow.target,
              user1.address,
              optionInfo.notional + 1n,
              true,
              []
            )
        ).to.be.revertedWithCustomError(escrow, "InvalidExerciseAmount");
      });

      it("should successfully handle a valid exercise", async function () {
        const optionInfo = await escrow.optionInfo();
        await ethers.provider.send("evm_setNextBlockTimestamp", [
          Number(optionInfo.earliestExercise) + 1,
        ]);
        await ethers.provider.send("evm_mine", []);

        await settlementToken.mint(user1.address, ethers.parseEther("1000"));
        await settlementToken
          .connect(user1)
          .approve(router.target, ethers.parseEther("1000"));

        await expect(
          router
            .connect(user1)
            .exercise(
              escrow.target,
              user1.address,
              optionInfo.notional,
              true,
              []
            )
        ).to.emit(router, "Exercise");
      });
    });
  });

  describe("Escrow handleBorrow", function () {
    let escrow: any;
    let auctionInitialization: DataTypes.AuctionInitialization;

    beforeEach(async function () {
      const {
        escrow: escrowSetup,
        auctionInitialization: auctionInitializationSetup,
      } = await setupAuction({
        underlyingTokenAddress: String(underlyingToken.target),
        settlementTokenAddress: String(settlementToken.target),
        oracleAddress: String(mockOracle.target),
        router,
        owner,
        borrowCap: ethers.parseEther("0.5"), // 50% borrow cap
      });
      escrow = escrowSetup;
      auctionInitialization = auctionInitializationSetup;

      // Setup a successful bid
      await settlementToken.mint(user1.address, ethers.parseEther("1000"));
      await settlementToken
        .connect(user1)
        .approve(router.target, ethers.parseEther("1000"));

      await router
        .connect(user1)
        .bidOnAuction(
          escrow.target,
          user1.address,
          ethers.parseEther("0.1"),
          ethers.parseUnits("1", 6),
          [],
          ethers.ZeroAddress
        );
    });

    it("should revert with InvalidSender if not called by router", async function () {
      await expect(
        escrow
          .connect(user1)
          .handleBorrow(user1.address, user1.address, ethers.parseEther("1"))
      ).to.be.revertedWithCustomError(escrow, "InvalidSender");
    });

    it("should revert with NoOptionMinted if option is not minted", async function () {
      const { escrow: newEscrow } = await setupAuction({
        underlyingTokenAddress: String(underlyingToken.target),
        settlementTokenAddress: String(settlementToken.target),
        oracleAddress: String(mockOracle.target),
        router,
        owner,
      });

      await expect(
        router
          .connect(user1)
          .borrow(newEscrow.target, user1.address, ethers.parseEther("1"))
      ).to.be.revertedWithCustomError(newEscrow, "NoOptionMinted");
    });

    it("should revert with InvalidBorrowTime if borrowed too early", async function () {
      await expect(
        router
          .connect(user1)
          .borrow(escrow.target, user1.address, ethers.parseEther("1"))
      ).to.be.revertedWithCustomError(escrow, "InvalidBorrowTime");
    });

    it("should revert with InvalidBorrowTime if borrowed after expiry", async function () {
      const optionInfo = await escrow.optionInfo();
      await ethers.provider.send("evm_setNextBlockTimestamp", [
        Number(optionInfo.expiry) + 1,
      ]);
      await ethers.provider.send("evm_mine", []);

      await expect(
        router
          .connect(user1)
          .borrow(escrow.target, user1.address, ethers.parseEther("1"))
      ).to.be.revertedWithCustomError(escrow, "InvalidBorrowTime");
    });

    it("should revert with InvalidBorrowAmount if amount is zero", async function () {
      const optionInfo = await escrow.optionInfo();
      await ethers.provider.send("evm_setNextBlockTimestamp", [
        Number(optionInfo.earliestExercise) + 1,
      ]);
      await ethers.provider.send("evm_mine", []);

      await expect(
        router.connect(user1).borrow(escrow.target, user1.address, 0)
      ).to.be.revertedWithCustomError(escrow, "InvalidBorrowAmount");
    });

    it("should revert with InvalidBorrowAmount if amount exceeds borrow cap", async function () {
      const optionInfo = await escrow.optionInfo();
      await ethers.provider.send("evm_setNextBlockTimestamp", [
        Number(optionInfo.earliestExercise) + 1,
      ]);
      await ethers.provider.send("evm_mine", []);

      const borrowCapExceeded =
        (optionInfo.notional *
          BigInt(auctionInitialization.advancedSettings.borrowCap)) /
          ethers.parseEther("1") +
        1n;

      await expect(
        router
          .connect(user1)
          .borrow(escrow.target, user1.address, borrowCapExceeded)
      ).to.be.revertedWithCustomError(escrow, "InvalidBorrowAmount");
    });

    it("should successfully handle a valid borrow", async function () {
      const optionInfo = await escrow.optionInfo();
      await ethers.provider.send("evm_setNextBlockTimestamp", [
        Number(optionInfo.earliestExercise) + 1,
      ]);
      await ethers.provider.send("evm_mine", []);

      const validBorrowAmount =
        (optionInfo.notional *
          BigInt(auctionInitialization.advancedSettings.borrowCap)) /
        ethers.parseEther("1");

      await settlementToken.mint(user1.address, ethers.parseEther("1000"));
      await settlementToken
        .connect(user1)
        .approve(router.target, ethers.parseEther("1000"));

      await expect(
        router
          .connect(user1)
          .borrow(escrow.target, user1.address, validBorrowAmount)
      ).to.emit(router, "Borrow");

      const borrowedAmount = await escrow.borrowedUnderlyingAmounts(
        user1.address
      );
      expect(borrowedAmount).to.equal(validBorrowAmount);
    });
  });

  describe("Escrow handleRepay", function () {
    let escrow: any;
    let auctionInitialization: DataTypes.AuctionInitialization;

    beforeEach(async function () {
      const {
        escrow: escrowSetup,
        auctionInitialization: auctionInitializationSetup,
      } = await setupAuction({
        underlyingTokenAddress: String(underlyingToken.target),
        settlementTokenAddress: String(settlementToken.target),
        oracleAddress: String(mockOracle.target),
        router,
        owner,
        borrowCap: ethers.parseEther("0.5"), // 50% borrow cap
      });
      escrow = escrowSetup;
      auctionInitialization = auctionInitializationSetup;

      // Setup a successful bid
      await settlementToken.mint(user1.address, ethers.parseEther("1000"));
      await settlementToken
        .connect(user1)
        .approve(router.target, ethers.parseEther("1000"));

      await router
        .connect(user1)
        .bidOnAuction(
          escrow.target,
          user1.address,
          ethers.parseEther("0.1"),
          ethers.parseUnits("1", 6),
          [],
          ethers.ZeroAddress
        );

      // Setup a successful borrow
      const optionInfo = await escrow.optionInfo();
      await ethers.provider.send("evm_setNextBlockTimestamp", [
        Number(optionInfo.earliestExercise) + 1,
      ]);
      await ethers.provider.send("evm_mine", []);

      const validBorrowAmount =
        (optionInfo.notional *
          BigInt(auctionInitialization.advancedSettings.borrowCap)) /
        ethers.parseEther("1");

      await router
        .connect(user1)
        .borrow(escrow.target, user1.address, validBorrowAmount);
    });

    it("should revert with InvalidSender if not called by router", async function () {
      await expect(
        escrow
          .connect(user1)
          .handleRepay(user1.address, user1.address, ethers.parseEther("1"))
      ).to.be.revertedWithCustomError(escrow, "InvalidSender");
    });

    it("should revert with NoOptionMinted if option is not minted", async function () {
      const { escrow: newEscrow } = await setupAuction({
        underlyingTokenAddress: String(underlyingToken.target),
        settlementTokenAddress: String(settlementToken.target),
        oracleAddress: String(mockOracle.target),
        router,
        owner,
      });

      await expect(
        router
          .connect(user1)
          .repay(newEscrow.target, user1.address, ethers.parseEther("1"))
      ).to.be.revertedWithCustomError(newEscrow, "NoOptionMinted");
    });

    it("should revert with InvalidRepayTime if repaid after expiry", async function () {
      const optionInfo = await escrow.optionInfo();
      await ethers.provider.send("evm_setNextBlockTimestamp", [
        Number(optionInfo.expiry) + 1,
      ]);
      await ethers.provider.send("evm_mine", []);

      await expect(
        router
          .connect(user1)
          .repay(escrow.target, user1.address, ethers.parseEther("1"))
      ).to.be.revertedWithCustomError(escrow, "InvalidRepayTime");
    });

    it("should revert with InvalidRepayAmount if amount is zero", async function () {
      await expect(
        router.connect(user1).repay(escrow.target, user1.address, 0)
      ).to.be.revertedWithCustomError(escrow, "InvalidRepayAmount");
    });

    it("should revert with InvalidRepayAmount if amount exceeds borrowed amount", async function () {
      const borrowedAmount = await escrow.borrowedUnderlyingAmounts(
        user1.address
      );
      const excessiveRepayAmount = borrowedAmount + 1n;

      await expect(
        router
          .connect(user1)
          .repay(escrow.target, user1.address, excessiveRepayAmount)
      ).to.be.revertedWithCustomError(escrow, "InvalidRepayAmount");
    });

    it("should revert with NothingToRepay if totalBorrowed is zero", async function () {
      const { escrow: newEscrow, auctionInitialization } = await setupAuction({
        underlyingTokenAddress: String(underlyingToken.target),
        settlementTokenAddress: String(settlementToken.target),
        oracleAddress: String(mockOracle.target),
        router,
        owner,
        borrowCap: 0n, // Set borrow cap to 0
      });

      // Mint tokens and approve
      await settlementToken.mint(user1.address, ethers.parseEther("1000"));
      await settlementToken
        .connect(user1)
        .approve(router.target, ethers.parseEther("1000"));

      // Place a successful bid to mint the option
      await router
        .connect(user1)
        .bidOnAuction(
          newEscrow.target,
          user1.address,
          auctionInitialization.auctionParams.relPremiumStart,
          ethers.parseUnits("1", 6),
          [],
          ethers.ZeroAddress
        );

      // Ensure the option is minted
      expect(await newEscrow.optionMinted()).to.be.true;

      // Fast forward to earliest exercise time
      const optionInfo = await newEscrow.optionInfo();

      await ethers.provider.send("evm_setNextBlockTimestamp", [
        Number(optionInfo.earliestExercise) + 1,
      ]);
      await ethers.provider.send("evm_mine", []);

      // Attempt to repay
      await expect(
        router
          .connect(user1)
          .repay(newEscrow.target, user1.address, ethers.parseEther("1"))
      ).to.be.revertedWithCustomError(newEscrow, "NothingToRepay");
    });

    it("should successfully handle a valid repay", async function () {
      const borrowedAmount = await escrow.borrowedUnderlyingAmounts(
        user1.address
      );
      const repayAmount = borrowedAmount / 2n;

      await underlyingToken.mint(user1.address, repayAmount);
      await underlyingToken.connect(user1).approve(router.target, repayAmount);

      await expect(
        router.connect(user1).repay(escrow.target, user1.address, repayAmount)
      ).to.emit(router, "Repay");

      const remainingBorrowedAmount = await escrow.borrowedUnderlyingAmounts(
        user1.address
      );
      expect(remainingBorrowedAmount).to.equal(borrowedAmount - repayAmount);
    });
  });

  describe("Edge Cases and Reverts", function () {
    it("should push new escrow to array when creating second identical auction", async function () {
      const { auctionInitialization } = await setupAuction({
        underlyingTokenAddress: String(underlyingToken.target),
        settlementTokenAddress: String(settlementToken.target),
        notionalAmount: ethers.parseEther("100") / 2n,
        relStrike: ethers.parseEther("1"),
        relPremiumStart: ethers.parseEther("0.01"),
        oracleAddress: String(mockOracle.target),
        router,
        owner,
      });

      // Approve and start first auction
      await underlyingToken
        .connect(owner)
        .approve(router.target, auctionInitialization.notional * 2n);
      await router
        .connect(owner)
        .createAuction(owner.address, auctionInitialization);

      // Attempt to start another auction with the same nonce (should create a new escrow)
      await expect(
        router
          .connect(owner)
          .createAuction(owner.address, auctionInitialization)
      ).to.emit(router, "CreateAuction");

      // Fetch both escrows and ensure they are unique
      const escrows = await router.getEscrows(0, 2);
      expect(escrows[0]).to.not.equal(escrows[1]);
    });

    it("should revert when non-escrow address tries to interact", async function () {
      // Attempt to interact with a random address
      await expect(
        router
          .connect(user1)
          .withdraw(
            user2.address,
            user1.address,
            underlyingToken.target,
            ethers.parseEther("10")
          )
      ).to.be.reverted;
    });

    it("should revert when bidding on non-existent escrow", async function () {
      const nonExistentEscrow = ethers.Wallet.createRandom().address;

      await expect(
        router
          .connect(user1)
          .bidOnAuction(
            nonExistentEscrow,
            user1.address,
            ethers.parseEther("0.1"),
            ethers.parseUnits("1", 6),
            [],
            ethers.ZeroAddress
          )
      ).to.be.reverted;
    });

    it("should revert when exercising on non-existent escrow", async function () {
      const nonExistentEscrow = ethers.Wallet.createRandom().address;

      await expect(
        router
          .connect(user1)
          .exercise(
            nonExistentEscrow,
            user1.address,
            ethers.parseEther("10"),
            false,
            []
          )
      ).to.be.reverted;
    });

    it("should revert when borrowing from non-existent escrow", async function () {
      const nonExistentEscrow = ethers.Wallet.createRandom().address;

      await expect(
        router
          .connect(user1)
          .borrow(nonExistentEscrow, user1.address, ethers.parseEther("10"))
      ).to.be.reverted;
    });

    it("should revert when repaying to non-existent escrow", async function () {
      const nonExistentEscrow = ethers.Wallet.createRandom().address;

      await expect(
        router
          .connect(user1)
          .repay(nonExistentEscrow, user1.address, ethers.parseEther("10"))
      ).to.be.reverted;
    });

    it("should revert with InvalidGetEscrowsQuery for invalid queries", async function () {
      const { auctionInitialization } = await setupAuction({
        underlyingTokenAddress: String(underlyingToken.target),
        settlementTokenAddress: String(settlementToken.target),
        relStrike: ethers.parseEther("1"),
        relPremiumStart: ethers.parseEther("0.01"),
        oracleAddress: String(mockOracle.target),
        router,
        owner,
      });

      // Create a few more escrows
      for (let i = 0; i < 3; i++) {
        await underlyingToken
          .connect(owner)
          .approve(router.target, auctionInitialization.notional);
        await router
          .connect(owner)
          .createAuction(owner.address, auctionInitialization);
      }

      const numEscrows = await router.numEscrows();
      expect(numEscrows).to.equal(4);

      // Case 1: numElements is 0
      await expect(router.getEscrows(0, 0)).to.be.revertedWithCustomError(
        router,
        "InvalidGetEscrowsQuery"
      );

      // Case 2: from + numElements > length
      await expect(router.getEscrows(2, 3)).to.be.revertedWithCustomError(
        router,
        "InvalidGetEscrowsQuery"
      );

      // Verify that a valid query still works
      const validEscrows = await router.getEscrows(0, 3);
      expect(validEscrows.length).to.equal(3);
    });
  });
});

/*
async function deployEscrow(auctionInitialization: DataTypes.AuctionInitialization) {
      const tx = await router.connect(owner).createAuction(owner.address, auctionInitialization);
      const receipt = await tx.wait();
      const event = receipt?.logs.find(
        (e: any) => e.fragment.name === "CreateAuction"
      );
      return Escrow.attach(event?.args.escrow);
    }
      */<|MERGE_RESOLUTION|>--- conflicted
+++ resolved
@@ -1211,11 +1211,7 @@
       ).to.be.revertedWithCustomError(escrowImpl, "InvalidInitialization");
     });
 
-<<<<<<< HEAD
-    it("should revert with InvalidTokenPair", async function () {
-=======
     it("should revert with InvalidTakeQuote if underlying and settlement token are the same", async function () {
->>>>>>> cefcd498
       const rfqInitialization = await getRFQInitialization({
         underlyingTokenAddress: String(underlyingToken.target),
         settlementTokenAddress: String(underlyingToken.target), // Same as underlying
@@ -1237,17 +1233,10 @@
         router
           .connect(owner)
           .takeQuote(owner.address, rfqInitialization, ethers.ZeroAddress)
-<<<<<<< HEAD
-      ).to.be.revertedWithCustomError(escrowImpl, "InvalidTokenPair");
-    });
-
-    it("should revert with InvalidNotional", async function () {
-=======
       ).to.be.revertedWithCustomError(router, "InvalidTakeQuote");
     });
 
     it("should revert with InvalidTakeQuote if notional is zero", async function () {
->>>>>>> cefcd498
       const rfqInitialization = await getRFQInitialization({
         underlyingTokenAddress: String(underlyingToken.target),
         settlementTokenAddress: String(settlementToken.target),
@@ -1270,17 +1259,10 @@
         router
           .connect(owner)
           .takeQuote(owner.address, rfqInitialization, ethers.ZeroAddress)
-<<<<<<< HEAD
-      ).to.be.revertedWithCustomError(escrowImpl, "InvalidNotional");
-    });
-
-    it("should revert with InvalidStrike", async function () {
-=======
       ).to.be.revertedWithCustomError(router, "InvalidTakeQuote");
     });
 
     it("should revert with InvalidTakeQuote if strike is zero", async function () {
->>>>>>> cefcd498
       const rfqInitialization = await getRFQInitialization({
         underlyingTokenAddress: String(underlyingToken.target),
         settlementTokenAddress: String(settlementToken.target),
@@ -1303,11 +1285,7 @@
         router
           .connect(owner)
           .takeQuote(owner.address, rfqInitialization, ethers.ZeroAddress)
-<<<<<<< HEAD
-      ).to.be.revertedWithCustomError(escrowImpl, "InvalidStrike");
-=======
       ).to.be.revertedWithCustomError(router, "InvalidTakeQuote");
->>>>>>> cefcd498
     });
 
     it("should revert with InvalidTakeQuote if expiry is in the past", async function () {
@@ -1338,20 +1316,10 @@
         router
           .connect(owner)
           .takeQuote(owner.address, rfqInitialization, ethers.ZeroAddress)
-<<<<<<< HEAD
-      ).to.be.revertedWithCustomError(
-        escrowImpl,
-        "InvalidEarliestExerciseTenor"
-      );
-    });
-
-    it("should revert with InvalidEarliestExerciseTenor (earliest exercise too close to expiry)", async function () {
-=======
       ).to.be.revertedWithCustomError(router, "InvalidTakeQuote");
     });
 
     it("should revert with InvalidTakeQuote if earliest exercise is too close to expiry", async function () {
->>>>>>> cefcd498
       const currentTimestamp = Math.floor(Date.now() / 1000);
       const rfqInitialization = await getRFQInitialization({
         underlyingTokenAddress: String(underlyingToken.target),
@@ -1376,20 +1344,10 @@
         router
           .connect(owner)
           .takeQuote(owner.address, rfqInitialization, ethers.ZeroAddress)
-<<<<<<< HEAD
-      ).to.be.revertedWithCustomError(
-        escrowImpl,
-        "InvalidEarliestExerciseTenor"
-      );
-    });
-
-    it("should revert with InvalidBorrowCap", async function () {
-=======
       ).to.be.revertedWithCustomError(router, "InvalidTakeQuote");
     });
 
     it("should revert with InvalidTakeQuote if borrow cap > BASE", async function () {
->>>>>>> cefcd498
       const rfqInitialization = await getRFQInitialization({
         underlyingTokenAddress: String(underlyingToken.target),
         settlementTokenAddress: String(settlementToken.target),
@@ -1412,11 +1370,7 @@
         router
           .connect(owner)
           .takeQuote(owner.address, rfqInitialization, ethers.ZeroAddress)
-<<<<<<< HEAD
-      ).to.be.revertedWithCustomError(escrowImpl, "InvalidBorrowCap");
-=======
       ).to.be.revertedWithCustomError(router, "InvalidTakeQuote");
->>>>>>> cefcd498
     });
 
     it("should successfully initialize RFQ match with valid parameters", async function () {
@@ -1448,10 +1402,7 @@
   describe("Escrow handleAuctionBid and handleExercise", function () {
     let escrow: any;
     let auctionInitialization: DataTypes.AuctionInitialization;
-<<<<<<< HEAD
-
-=======
->>>>>>> cefcd498
+
     beforeEach(async function () {
       const {
         escrow: escrowSetup,
@@ -1466,10 +1417,7 @@
       escrow = escrowSetup;
       auctionInitialization = auctionInitializationSetup;
     });
-<<<<<<< HEAD
-
-=======
->>>>>>> cefcd498
+
     describe("handleAuctionBid", function () {
       it("should revert with InvalidSender if not called by router", async function () {
         await expect(
@@ -2126,15 +2074,4 @@
       expect(validEscrows.length).to.equal(3);
     });
   });
-});
-
-/*
-async function deployEscrow(auctionInitialization: DataTypes.AuctionInitialization) {
-      const tx = await router.connect(owner).createAuction(owner.address, auctionInitialization);
-      const receipt = await tx.wait();
-      const event = receipt?.logs.find(
-        (e: any) => e.fragment.name === "CreateAuction"
-      );
-      return Escrow.attach(event?.args.escrow);
-    }
-      */+});