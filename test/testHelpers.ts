const { expect } = require("chai");
import { ethers } from "hardhat";
import { DataTypes } from "./DataTypes";
import { MockERC20, Escrow } from "../typechain-types";

export const setupTestContracts = async () => {
  const [owner, user1, user2] = await ethers.getSigners();
  const provider = owner.provider;

  // Deploy mock ERC20 tokens
  const MockERC20 = await ethers.getContractFactory("MockERC20");
  const settlementToken = await MockERC20.deploy("Settlement Token", "SETT", 6);
  const underlyingToken = await MockERC20.deploy("Underlying Token", "UND", 18);

  const MockERC20Votes = await ethers.getContractFactory("MockERC20Votes");
  const votingUnderlyingToken = await MockERC20Votes.deploy(
    "Voting Underlying Token",
    "Voting Underlying Token",
    18
  );

  // Deploy Escrow implementation
  const Escrow = await ethers.getContractFactory("Escrow");
  const escrowImpl = await Escrow.deploy();

  // Deploy Router contract
  const Router = await ethers.getContractFactory("Router");
  const router = await Router.deploy(owner.address, escrowImpl.target);

  // Deploy mock oracle
  const MockOracle = await ethers.getContractFactory("MockOracle");
  const mockOracle = await MockOracle.deploy();
  await mockOracle.setPrice(
    underlyingToken.target,
    settlementToken.target,
    ethers.parseUnits("1", 6)
  );
  await mockOracle.setPrice(
    votingUnderlyingToken.target,
    settlementToken.target,
    ethers.parseUnits("1", 6)
  );

  // Mint tokens for users
  await settlementToken.mint(owner.address, ethers.parseEther("1000"));
  await settlementToken.mint(user1.address, ethers.parseEther("1000"));
  await settlementToken.mint(user2.address, ethers.parseEther("1000"));

  await underlyingToken.mint(owner.address, ethers.parseEther("1000"));
  await underlyingToken.mint(user1.address, ethers.parseEther("1000"));
  await underlyingToken.mint(user2.address, ethers.parseEther("1000"));

  return {
    owner,
    user1,
    user2,
    provider,
    settlementToken,
    underlyingToken,
    votingUnderlyingToken,
    escrowImpl,
    router,
    mockOracle,
  };
};

interface AuctionInitializationParams {
  underlyingTokenAddress: string;
  settlementTokenAddress: string;
  notionalAmount?: bigint;
  relStrike?: bigint;
  tenor?: number;
  earliestExerciseTenor?: number;
  relPremiumStart?: bigint;
  relPremiumFloor?: bigint;
  decayDuration?: number;
  minSpot?: bigint;
  maxSpot?: bigint;
  decayStartTime?: number;
  borrowCap?: bigint;
  votingDelegationAllowed?: boolean;
  allowedDelegateRegistry?: string;
  premiumTokenIsUnderlying?: boolean;
  oracleAddress: string;
}

export const getAuctionInitialization = async ({
  underlyingTokenAddress,
  settlementTokenAddress,
  notionalAmount = ethers.parseEther("100"), // Default 100 ETH
  relStrike = ethers.parseEther("1.2"), // Default 120%
  tenor = 86400 * 30, // Default 30 days
  earliestExerciseTenor = 86400 * 7, // Default 7 days
  relPremiumStart = ethers.parseEther("0.1"), // Default 10%
  relPremiumFloor = ethers.parseEther("0.01"), // Default 1%
  decayDuration = 86400 * 7, // Default 7 days
  minSpot = BigInt(1), // Default 1
  maxSpot = BigInt(2) ** BigInt(128) - BigInt(1), // Default maxuint128
  decayStartTime, // Can be undefined, default set below
  borrowCap = 0n, // Default 0%
  votingDelegationAllowed = false, // Default false
  allowedDelegateRegistry = ethers.ZeroAddress, // Default 0x
  premiumTokenIsUnderlying = false, // Default false
  oracleAddress,
}: AuctionInitializationParams): Promise<DataTypes.AuctionInitialization> => {
  // Fetch the latest block to ensure we have the correct block timestamp
  const latestBlock = await ethers.provider.getBlock("latest");
  if (!latestBlock) {
    throw new Error("Failed to retrieve the latest block.");
  }

  // Handle optional decayStartTime, defaulting to block timestamp + 100 seconds
  decayStartTime = decayStartTime || latestBlock.timestamp + 100;

  // Return the auction initialization struct with defaults and custom values
  return {
    underlyingToken: underlyingTokenAddress,
    settlementToken: settlementTokenAddress,
    notional: notionalAmount,
    auctionParams: {
      relStrike,
      tenor,
      earliestExerciseTenor,
      relPremiumStart,
      relPremiumFloor,
      decayDuration,
      minSpot,
      maxSpot,
      decayStartTime,
    },
    advancedSettings: {
      borrowCap,
      oracle: oracleAddress,
      premiumTokenIsUnderlying,
      votingDelegationAllowed,
      allowedDelegateRegistry,
    },
  };
};

export const createAuction = async (
  auctionInitialization: DataTypes.AuctionInitialization,
  router: any,
  owner: any
): Promise<Escrow> => {
  // Attach the underlying token to its contract instance
  const MockERC20Factory = await ethers.getContractFactory("MockERC20");
  const underlyingToken = (await MockERC20Factory.attach(
    auctionInitialization.underlyingToken
  )) as MockERC20;

  // Approve tokens and create the auction
  await underlyingToken
    .connect(owner)
    .approve(router.target, auctionInitialization.notional);

  // Create the auction via the Router contract
  await expect(
    router.connect(owner).createAuction(owner.address, auctionInitialization)
  ).to.emit(router, "CreateAuction");

  // Retrieve and return the created escrow instance
  const numEscrows = await router.numEscrows();
  const escrows = await router.getEscrows(numEscrows - 1n, 1);
  const escrowAddress = escrows[0];
  const EscrowImpl = await ethers.getContractFactory("Escrow");
  const escrow = EscrowImpl.attach(escrowAddress) as Escrow;

  return escrow;
};

export const calculateExpectedAsk = (
  blockTimestamp: number,
  decayStartTime: number,
  decayDuration: number,
  relPremiumStart: bigint,
  relPremiumFloor: bigint
) => {
  let expectedAsk;
  if (blockTimestamp < decayStartTime) {
    expectedAsk = relPremiumStart; // Before decay starts
  } else if (blockTimestamp < decayStartTime + Number(decayDuration)) {
    const timePassed = BigInt(blockTimestamp) - BigInt(decayStartTime);
    expectedAsk =
      relPremiumStart -
      ((relPremiumStart - relPremiumFloor) * timePassed) /
        BigInt(decayDuration);
  } else {
    expectedAsk = relPremiumFloor; // After decay ends
  }
  return expectedAsk;
};

export const rfqSignaturePayload = (
  rfqInitialization: DataTypes.RFQInitialization,
  chainId: number
): string => {
  const abiCoder = new ethers.AbiCoder();
  const payload = abiCoder.encode(
    [
      "uint256", // CHAIN_ID
      // OptionInfo
      "tuple(address,uint48,address,uint48,uint128,uint128,tuple(uint64,address,bool,bool,address))",
      // RFQQuote (only includes premium and validUntil)
      "uint256",
      "uint256",
    ],
    [
      chainId,
      [
        rfqInitialization.optionInfo.underlyingToken,
        rfqInitialization.optionInfo.expiry,
        rfqInitialization.optionInfo.settlementToken,
        rfqInitialization.optionInfo.earliestExercise,
        rfqInitialization.optionInfo.notional,
        rfqInitialization.optionInfo.strike,
        [
          rfqInitialization.optionInfo.advancedSettings.borrowCap,
          rfqInitialization.optionInfo.advancedSettings.oracle,
          rfqInitialization.optionInfo.advancedSettings
            .premiumTokenIsUnderlying,
          rfqInitialization.optionInfo.advancedSettings.votingDelegationAllowed,
          rfqInitialization.optionInfo.advancedSettings.allowedDelegateRegistry,
        ],
      ],
      rfqInitialization.rfqQuote.premium,
      rfqInitialization.rfqQuote.validUntil,
    ]
  );
  return ethers.keccak256(payload);
};

interface AuctionParams {
  underlyingTokenAddress: string;
  settlementTokenAddress: string;
  notionalAmount?: bigint;
  relStrike?: bigint;
  tenor?: number;
  earliestExerciseTenor?: number;
  relPremiumStart?: bigint;
  relPremiumFloor?: bigint;
  decayDuration?: number;
  minSpot?: bigint;
  maxSpot?: bigint;
  decayStartTime?: number;
  borrowCap?: bigint;
  votingDelegationAllowed?: boolean;
  allowedDelegateRegistry?: string;
  premiumTokenIsUnderlying?: boolean;
  oracleAddress: string;
  router: any;
  owner: any;
}

export const swapSignaturePayload = (
  swapQuote: DataTypes.SwapQuote,
  chainId: number
): string => {
  const abiCoder = new ethers.AbiCoder();
  const payload = abiCoder.encode(
    [
      "uint256", // CHAIN_ID
      "address",
      "uint256",
      "address",
      "uint256",
      "uint256",
    ],
    [
      chainId,
      swapQuote.takerGiveToken,
      swapQuote.takerGiveAmount,
      swapQuote.makerGiveToken,
      swapQuote.makerGiveAmount,
      swapQuote.validUntil,
    ]
  );
  return ethers.keccak256(payload);
};

export const setupAuction = async (
  {
    underlyingTokenAddress,
    settlementTokenAddress,
    notionalAmount = ethers.parseEther("100"), // Default 100 ETH
    relStrike = ethers.parseEther("1.2"), // Default 120%
    tenor = 86400 * 30, // Default 30 days
    earliestExerciseTenor = 86400 * 7, // Default 7 days
    relPremiumStart = ethers.parseEther("0.1"), // Default 10%
    relPremiumFloor = ethers.parseEther("0.01"), // Default 1%
    decayDuration = 86400 * 7, // Default 7 days
    minSpot = BigInt(1), // Default 1
    maxSpot = BigInt(2) ** BigInt(128) - BigInt(1), // Default maxuint128
    decayStartTime, // Can be undefined, default set below
    borrowCap = 0n, // Default 0%
    votingDelegationAllowed = false, // Default false
    allowedDelegateRegistry = ethers.ZeroAddress, // Default 0x
    premiumTokenIsUnderlying = false, // Default false
    oracleAddress,
    router,
    owner,
  }: AuctionParams,
  setupFullAuction = true
) => {
  // Fetch the latest block to ensure we have the correct block timestamp
  const latestBlock = await ethers.provider.getBlock("latest");
  if (!latestBlock) {
    throw new Error("Failed to retrieve the latest block.");
  }

  // Handle optional decayStartTime, defaulting to block timestamp + 100 seconds
  if (!decayStartTime) {
    decayStartTime = latestBlock.timestamp + 100;
  }

  if (setupFullAuction) {
    console.log(
      "Can use getAuctionInitialization() and createAuction() helper"
    );
  } else {
    console.log(
      "Can use getAuctionInitialization() and create auction separately to catch reverts"
    );
  }

  // Auction initialization parameters
  const auctionInitialization: DataTypes.AuctionInitialization = {
    underlyingToken: underlyingTokenAddress,
    settlementToken: settlementTokenAddress,
    notional: notionalAmount,
    auctionParams: {
      relStrike: relStrike,
      tenor: tenor,
      earliestExerciseTenor: earliestExerciseTenor,
      relPremiumStart: relPremiumStart,
      relPremiumFloor: relPremiumFloor,
      decayDuration: decayDuration,
      minSpot: minSpot,
      maxSpot: maxSpot,
      decayStartTime: decayStartTime,
    },
    advancedSettings: {
      borrowCap: borrowCap,
      votingDelegationAllowed: votingDelegationAllowed,
      allowedDelegateRegistry: allowedDelegateRegistry,
      premiumTokenIsUnderlying: premiumTokenIsUnderlying,
      oracle: oracleAddress,
    },
  };

  // Attach the underlying token and settlement token to their contract instances
  const MockERC20Factory = await ethers.getContractFactory("MockERC20");
  const underlyingToken: any = await MockERC20Factory.attach(
    underlyingTokenAddress
  );
  let escrow: any;

  if (setupFullAuction) {
    // Approve tokens and start the auction
    await underlyingToken
      .connect(owner)
      .approve(router.target, auctionInitialization.notional);
    await expect(
      router.connect(owner).createAuction(owner.address, auctionInitialization)
    ).to.emit(router, "CreateAuction");

    // Attach the escrow instance
    const numEscrows = await router.numEscrows();
    const escrows = await router.getEscrows(numEscrows - 1n, 1);
    const escrowAddress = escrows[0];
    const escrowImpl = await ethers.getContractFactory("Escrow");
    escrow = await escrowImpl.attach(escrowAddress);
  }

  return { escrow, auctionInitialization };
};

interface RFQInitializationParams {
  underlyingTokenAddress: string;
  settlementTokenAddress: string;
  notionalAmount?: bigint;
  strike?: bigint;
  tenor?: number;
  earliestExerciseTenor?: number;
  premium?: bigint;
  validUntil?: number;
  borrowCap?: bigint;
  votingDelegationAllowed?: boolean;
  allowedDelegateRegistry?: string;
  premiumTokenIsUnderlying?: boolean;
  oracleAddress?: string;
}

export const getRFQInitialization = async ({
  underlyingTokenAddress,
  settlementTokenAddress,
  notionalAmount = ethers.parseEther("100"), // Default 100
  strike = ethers.parseEther("1"), // Default 1
  tenor = 86400 * 30, // Default 30 days
  earliestExerciseTenor = 0, // Default 0
  premium = ethers.parseEther("10"), // Default 10
  validUntil, // Can be undefined, set below
  borrowCap = 0n, // Default 0%
  votingDelegationAllowed = true, // Default true
  allowedDelegateRegistry = ethers.ZeroAddress, // Default zero address
  premiumTokenIsUnderlying = false, // Default false
  oracleAddress = ethers.ZeroAddress,
}: RFQInitializationParams): Promise<DataTypes.RFQInitialization> => {
  // Fetch the latest block to ensure we have the correct block timestamp
  const latestBlock = await ethers.provider.getBlock("latest");
  if (!latestBlock) {
    throw new Error("Failed to retrieve the latest block.");
  }

  // Handle optional validUntil, defaulting to block timestamp + 1 day
  validUntil = validUntil || latestBlock.timestamp + 86400;

  // Return the RFQ initialization struct with defaults and custom values
  const rfqInitialization: DataTypes.RFQInitialization = {
    optionInfo: {
      underlyingToken: underlyingTokenAddress,
      settlementToken: settlementTokenAddress,
      notional: notionalAmount,
      strike,
      earliestExercise: latestBlock.timestamp + earliestExerciseTenor, // Set based on earliestExerciseTenor
      expiry: latestBlock.timestamp + tenor, // Set based on tenor
      advancedSettings: {
        borrowCap,
        oracle: oracleAddress,
        premiumTokenIsUnderlying,
        votingDelegationAllowed,
        allowedDelegateRegistry,
      },
    },
    rfqQuote: {
      premium,
      validUntil,
      signature: ethers.hexlify(ethers.randomBytes(65)), // Mock signature
    },
  };
  return rfqInitialization;
};

<<<<<<< HEAD
export const getLatestTimestamp = async () => {
  const latestBlock = await ethers.provider.getBlock("latest");
  return latestBlock ? latestBlock.timestamp : Date.now() / 1000;
};

export const getDefaultOptionInfo = async (
  underlyingToken: string,
  settlementToken: string,
  strike: BigInt,
  overrides: Partial<DataTypes.OptionInfo> = {}
): Promise<DataTypes.OptionInfo> => {
  const latestTimestamp = await getLatestTimestamp();

  const defaultOptionInfo: DataTypes.OptionInfo = {
    underlyingToken,
    settlementToken,
    notional: ethers.parseUnits("1", 18), // Default notional amount
    strike,
    earliestExercise: latestTimestamp, // Default now
    expiry: latestTimestamp + 60 * 60 * 24 * 30, // Default in 30 days
    advancedSettings: {
      borrowCap: 0,
      oracle: ethers.ZeroAddress,
      premiumTokenIsUnderlying: false,
      votingDelegationAllowed: false,
      allowedDelegateRegistry: ethers.ZeroAddress,
    },
  };

  return { ...defaultOptionInfo, ...overrides };
};
=======
export async function deployEscrowWithRFQ(rfqInitialization: DataTypes.RFQInitialization, router: any, owner: any, Escrow: any) {
  const tx = await router.connect(owner).takeQuote(owner.address, rfqInitialization, ethers.ZeroAddress);
  const receipt = await tx.wait();
  
  const takeQuoteEvent = receipt?.logs.find(
    (log : any) => {
      try {
        const decoded = router.interface.parseLog({ topics: log.topics as string[], data: log.data });
        return decoded?.name === "TakeQuote";
      } catch {
        return false;
      }
    }
  );

  if (!takeQuoteEvent) {
    throw new Error("TakeQuote event not found");
  }

  const decodedEvent = router.interface.parseLog({ topics: takeQuoteEvent.topics as string[], data: takeQuoteEvent.data });
  const escrowAddress = decodedEvent?.args.escrow;

  return Escrow.attach(escrowAddress);
}
>>>>>>> 95b47647
<|MERGE_RESOLUTION|>--- conflicted
+++ resolved
@@ -441,7 +441,6 @@
   return rfqInitialization;
 };
 
-<<<<<<< HEAD
 export const getLatestTimestamp = async () => {
   const latestBlock = await ethers.provider.getBlock("latest");
   return latestBlock ? latestBlock.timestamp : Date.now() / 1000;
@@ -473,7 +472,7 @@
 
   return { ...defaultOptionInfo, ...overrides };
 };
-=======
+
 export async function deployEscrowWithRFQ(rfqInitialization: DataTypes.RFQInitialization, router: any, owner: any, Escrow: any) {
   const tx = await router.connect(owner).takeQuote(owner.address, rfqInitialization, ethers.ZeroAddress);
   const receipt = await tx.wait();
@@ -497,5 +496,4 @@
   const escrowAddress = decodedEvent?.args.escrow;
 
   return Escrow.attach(escrowAddress);
-}
->>>>>>> 95b47647
+}